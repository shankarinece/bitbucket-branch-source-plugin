/*
 * The MIT License
 *
 * Copyright (c) 2017, CloudBees, Inc.
 *
 * Permission is hereby granted, free of charge, to any person obtaining a copy
 * of this software and associated documentation files (the "Software"), to deal
 * in the Software without restriction, including without limitation the rights
 * to use, copy, modify, merge, publish, distribute, sublicense, and/or sell
 * copies of the Software, and to permit persons to whom the Software is
 * furnished to do so, subject to the following conditions:
 *
 * The above copyright notice and this permission notice shall be included in
 * all copies or substantial portions of the Software.
 *
 * THE SOFTWARE IS PROVIDED "AS IS", WITHOUT WARRANTY OF ANY KIND, EXPRESS OR
 * IMPLIED, INCLUDING BUT NOT LIMITED TO THE WARRANTIES OF MERCHANTABILITY,
 * FITNESS FOR A PARTICULAR PURPOSE AND NONINFRINGEMENT. IN NO EVENT SHALL THE
 * AUTHORS OR COPYRIGHT HOLDERS BE LIABLE FOR ANY CLAIM, DAMAGES OR OTHER
 * LIABILITY, WHETHER IN AN ACTION OF CONTRACT, TORT OR OTHERWISE, ARISING FROM,
 * OUT OF OR IN CONNECTION WITH THE SOFTWARE OR THE USE OR OTHER DEALINGS IN
 * THE SOFTWARE.
 */
package com.cloudbees.jenkins.plugins.bitbucket.hooks;

import com.cloudbees.jenkins.plugins.bitbucket.BitbucketSCMSource;
import com.cloudbees.jenkins.plugins.bitbucket.api.BitbucketWebHook;
import com.cloudbees.jenkins.plugins.bitbucket.client.repository.BitbucketRepositoryHook;
import com.cloudbees.jenkins.plugins.bitbucket.endpoints.BitbucketCloudEndpoint;
import com.cloudbees.jenkins.plugins.bitbucket.endpoints.BitbucketServerEndpoint;
import com.cloudbees.jenkins.plugins.bitbucket.server.client.repository.BitbucketServerWebhook;
import com.cloudbees.jenkins.plugins.bitbucket.server.client.repository.NativeBitbucketServerWebhook;
import com.damnhandy.uri.template.UriTemplate;
import edu.umd.cs.findbugs.annotations.CheckForNull;
import java.util.ArrayList;
import java.util.Arrays;
import java.util.Collections;
import java.util.List;
import java.util.Set;
import java.util.TreeSet;
import jenkins.model.Jenkins;

/**
 * Contains the webhook configuration
 */
public class WebhookConfiguration {

    /**
     * The list of events available in Bitbucket Cloud.
     */
    private static final List<String> CLOUD_EVENTS = Collections.unmodifiableList(Arrays.asList(
            HookEventType.PUSH.getKey(),
            HookEventType.PULL_REQUEST_CREATED.getKey(),
            HookEventType.PULL_REQUEST_UPDATED.getKey(),
            HookEventType.PULL_REQUEST_MERGED.getKey(),
            HookEventType.PULL_REQUEST_DECLINED.getKey()
    ));

    /**
     * The list of events available in Bitbucket Server.
     */
    private static final List<String> NATIVE_SERVER_EVENTS = Collections.unmodifiableList(Arrays.asList(
            HookEventType.SERVER_REFS_CHANGED.getKey(),
            HookEventType.SERVER_PULL_REQUEST_OPENED.getKey(),
            HookEventType.SERVER_PULL_REQUEST_MERGED.getKey(),
            HookEventType.SERVER_PULL_REQUEST_DECLINED.getKey()
    ));

    /**
     * The title of the webhook.
     */
    private static final String description = "Jenkins hook";

    /**
     * The comma separated list of committers to ignore.
     */
    private final String committersToIgnore;

    public WebhookConfiguration() {
        this.committersToIgnore = null;
    }

    public WebhookConfiguration(@CheckForNull final String committersToIgnore) {
        this.committersToIgnore = committersToIgnore;
    }

<<<<<<< HEAD
    boolean updateHook(BitbucketWebHook hook, BitbucketSCMSource owner) {
        if (hook instanceof BitbucketRepositoryHook) {
            if (!hook.getEvents().containsAll(CLOUD_EVENTS)) {
                Set<String> events = new TreeSet<>(hook.getEvents());
                events.addAll(CLOUD_EVENTS);
                BitbucketRepositoryHook repoHook = (BitbucketRepositoryHook) hook;
                repoHook.setEvents(new ArrayList<>(events));
                return true;
            }

            return false;
        }

        if (hook instanceof BitbucketServerWebhook) {
=======
    public boolean hasChanges(BitbucketWebHook hook) {
        if(hook instanceof BitbucketRepositoryHook) {
            return !((BitbucketRepositoryHook) hook).getEvents().containsAll(CLOUD_EVENTS);
        }

        // Handle null case
        String hookCommittersToIgnore = ((BitbucketServerWebhook) hook).getCommittersToIgnore();
        if(hookCommittersToIgnore == null) {
            hookCommittersToIgnore = "";
        }

        // Handle null case
        String thisCommittersToIgnore = committersToIgnore;
        if(thisCommittersToIgnore == null) {
            thisCommittersToIgnore = "";
        }

        return !hookCommittersToIgnore.trim().equals(thisCommittersToIgnore.trim());
    }

    public BitbucketWebHook mergeConfiguration(BitbucketWebHook hook) {
        if(hook instanceof BitbucketRepositoryHook) {
            Set<String> events = new TreeSet<>(hook.getEvents());
            events.addAll(CLOUD_EVENTS);
            BitbucketRepositoryHook repoHook = (BitbucketRepositoryHook) hook;
            repoHook.setEvents(new ArrayList<>(events));
        } else if(hook instanceof BitbucketServerWebhook) {
>>>>>>> 021f6d69
            BitbucketServerWebhook serverHook = (BitbucketServerWebhook) hook;

            // Handle null case
            String hookCommittersToIgnore = ((BitbucketServerWebhook) hook).getCommittersToIgnore();
            if (hookCommittersToIgnore == null) {
                hookCommittersToIgnore = "";
            }

            // Handle null case
            String thisCommittersToIgnore = committersToIgnore;
            if (thisCommittersToIgnore == null) {
                thisCommittersToIgnore = "";
            }

            if (!hookCommittersToIgnore.trim().equals(thisCommittersToIgnore.trim())) {
                serverHook.setCommittersToIgnore(committersToIgnore);
                return true;
            }

            return false;
        }

        if (hook instanceof NativeBitbucketServerWebhook) {
            boolean updated = false;

            NativeBitbucketServerWebhook serverHook = (NativeBitbucketServerWebhook) hook;
            String url = getNativeServerWebhookUrl(owner.getServerUrl());

            if (!url.equals(serverHook.getUrl())) {
                serverHook.setUrl(url);
                updated = true;
            }

            List<String> events = serverHook.getEvents();
            if (events == null) {
                serverHook.setEvents(NATIVE_SERVER_EVENTS);
                updated = true;
            } else if (!events.containsAll(NATIVE_SERVER_EVENTS)) {
                Set<String> newEvents = new TreeSet<>(events);
                newEvents.addAll(NATIVE_SERVER_EVENTS);
                serverHook.setEvents(new ArrayList<>(newEvents));
                updated = true;
            }

            return updated;
        }

        return false;
    }

<<<<<<< HEAD
    BitbucketWebHook getHook(BitbucketSCMSource owner) {
        final String serverUrl = owner.getServerUrl();
        if (BitbucketCloudEndpoint.SERVER_URL.equals(serverUrl)) {
=======
    public BitbucketWebHook getHook(BitbucketSCMSource owner) {
        if (BitbucketCloudEndpoint.SERVER_URL.equals(owner.getServerUrl())) {
>>>>>>> 021f6d69
            BitbucketRepositoryHook hook = new BitbucketRepositoryHook();
            hook.setEvents(CLOUD_EVENTS);
            hook.setActive(true);
            hook.setDescription(description);
            hook.setUrl(Jenkins.getActiveInstance().getRootUrl() + BitbucketSCMSourcePushHookReceiver.FULL_PATH);
            return hook;
        }

        switch (BitbucketServerEndpoint.findWebhookImplementation(serverUrl)) {
            case NATIVE: {
                NativeBitbucketServerWebhook hook = new NativeBitbucketServerWebhook();
                hook.setActive(true);
                hook.setEvents(NATIVE_SERVER_EVENTS);
                hook.setDescription(description);
                hook.setUrl(getNativeServerWebhookUrl(serverUrl));
                return hook;
            }

            case PLUGIN:
            default: {
                BitbucketServerWebhook hook = new BitbucketServerWebhook();
                hook.setActive(true);
                hook.setDescription(description);
                hook.setUrl(Jenkins.getActiveInstance().getRootUrl() + BitbucketSCMSourcePushHookReceiver.FULL_PATH);
                hook.setCommittersToIgnore(committersToIgnore);
                return hook;
            }
        }
    }

    private static String getNativeServerWebhookUrl(String serverUrl) {
        return UriTemplate.buildFromTemplate(Jenkins.getActiveInstance().getRootUrl())
            .template(BitbucketSCMSourcePushHookReceiver.FULL_PATH)
            .query("server_url")
            .build()
            .set("server_url", serverUrl)
            .expand();
    }
}<|MERGE_RESOLUTION|>--- conflicted
+++ resolved
@@ -84,7 +84,6 @@
         this.committersToIgnore = committersToIgnore;
     }
 
-<<<<<<< HEAD
     boolean updateHook(BitbucketWebHook hook, BitbucketSCMSource owner) {
         if (hook instanceof BitbucketRepositoryHook) {
             if (!hook.getEvents().containsAll(CLOUD_EVENTS)) {
@@ -99,35 +98,6 @@
         }
 
         if (hook instanceof BitbucketServerWebhook) {
-=======
-    public boolean hasChanges(BitbucketWebHook hook) {
-        if(hook instanceof BitbucketRepositoryHook) {
-            return !((BitbucketRepositoryHook) hook).getEvents().containsAll(CLOUD_EVENTS);
-        }
-
-        // Handle null case
-        String hookCommittersToIgnore = ((BitbucketServerWebhook) hook).getCommittersToIgnore();
-        if(hookCommittersToIgnore == null) {
-            hookCommittersToIgnore = "";
-        }
-
-        // Handle null case
-        String thisCommittersToIgnore = committersToIgnore;
-        if(thisCommittersToIgnore == null) {
-            thisCommittersToIgnore = "";
-        }
-
-        return !hookCommittersToIgnore.trim().equals(thisCommittersToIgnore.trim());
-    }
-
-    public BitbucketWebHook mergeConfiguration(BitbucketWebHook hook) {
-        if(hook instanceof BitbucketRepositoryHook) {
-            Set<String> events = new TreeSet<>(hook.getEvents());
-            events.addAll(CLOUD_EVENTS);
-            BitbucketRepositoryHook repoHook = (BitbucketRepositoryHook) hook;
-            repoHook.setEvents(new ArrayList<>(events));
-        } else if(hook instanceof BitbucketServerWebhook) {
->>>>>>> 021f6d69
             BitbucketServerWebhook serverHook = (BitbucketServerWebhook) hook;
 
             // Handle null case
@@ -178,14 +148,9 @@
         return false;
     }
 
-<<<<<<< HEAD
-    BitbucketWebHook getHook(BitbucketSCMSource owner) {
+    public BitbucketWebHook getHook(BitbucketSCMSource owner) {
         final String serverUrl = owner.getServerUrl();
         if (BitbucketCloudEndpoint.SERVER_URL.equals(serverUrl)) {
-=======
-    public BitbucketWebHook getHook(BitbucketSCMSource owner) {
-        if (BitbucketCloudEndpoint.SERVER_URL.equals(owner.getServerUrl())) {
->>>>>>> 021f6d69
             BitbucketRepositoryHook hook = new BitbucketRepositoryHook();
             hook.setEvents(CLOUD_EVENTS);
             hook.setActive(true);
