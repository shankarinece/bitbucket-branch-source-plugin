/*
 * The MIT License
 *
 * Copyright (c) 2016, CloudBees, Inc.
 *
 * Permission is hereby granted, free of charge, to any person obtaining a copy
 * of this software and associated documentation files (the "Software"), to deal
 * in the Software without restriction, including without limitation the rights
 * to use, copy, modify, merge, publish, distribute, sublicense, and/or sell
 * copies of the Software, and to permit persons to whom the Software is
 * furnished to do so, subject to the following conditions:
 *
 * The above copyright notice and this permission notice shall be included in
 * all copies or substantial portions of the Software.
 *
 * THE SOFTWARE IS PROVIDED "AS IS", WITHOUT WARRANTY OF ANY KIND, EXPRESS OR
 * IMPLIED, INCLUDING BUT NOT LIMITED TO THE WARRANTIES OF MERCHANTABILITY,
 * FITNESS FOR A PARTICULAR PURPOSE AND NONINFRINGEMENT. IN NO EVENT SHALL THE
 * AUTHORS OR COPYRIGHT HOLDERS BE LIABLE FOR ANY CLAIM, DAMAGES OR OTHER
 * LIABILITY, WHETHER IN AN ACTION OF CONTRACT, TORT OR OTHERWISE, ARISING FROM,
 * OUT OF OR IN CONNECTION WITH THE SOFTWARE OR THE USE OR OTHER DEALINGS IN
 * THE SOFTWARE.
 */
package com.cloudbees.jenkins.plugins.bitbucket;

import com.cloudbees.jenkins.plugins.bitbucket.api.BitbucketApiFactory;
import com.cloudbees.jenkins.plugins.bitbucket.api.BitbucketHref;
import hudson.console.HyperlinkNote;
import hudson.model.Action;
import java.io.IOException;
import java.io.ObjectStreamException;
import java.util.ArrayList;
import java.util.List;
import java.util.Map;
import java.util.regex.Pattern;

import javax.annotation.CheckForNull;

import jenkins.scm.api.SCMNavigatorEvent;
import jenkins.scm.api.SCMNavigatorOwner;
import jenkins.scm.api.SCMSourceCategory;
import jenkins.scm.api.metadata.ObjectMetadataAction;
import jenkins.scm.impl.UncategorizedSCMSourceCategory;
import org.apache.commons.lang.StringUtils;
import org.jenkins.ui.icon.Icon;
import org.jenkins.ui.icon.IconSet;
import org.jenkinsci.Symbol;
import org.kohsuke.stapler.AncestorInPath;
import org.kohsuke.stapler.DataBoundConstructor;
import org.kohsuke.stapler.DataBoundSetter;
import org.kohsuke.stapler.QueryParameter;

import com.cloudbees.jenkins.plugins.bitbucket.api.BitbucketApi;
import com.cloudbees.jenkins.plugins.bitbucket.api.BitbucketRepository;
import com.cloudbees.jenkins.plugins.bitbucket.api.BitbucketTeam;
import com.cloudbees.jenkins.plugins.bitbucket.client.repository.UserRoleInRepository;
import com.cloudbees.plugins.credentials.CredentialsNameProvider;
import com.cloudbees.plugins.credentials.common.StandardListBoxModel;
import com.cloudbees.plugins.credentials.common.StandardUsernamePasswordCredentials;

import edu.umd.cs.findbugs.annotations.NonNull;
import hudson.Extension;
import hudson.Util;
import hudson.model.TaskListener;
import hudson.util.FormValidation;
import hudson.util.ListBoxModel;
import jenkins.scm.api.SCMNavigator;
import jenkins.scm.api.SCMNavigatorDescriptor;
import jenkins.scm.api.SCMSourceObserver;
import jenkins.scm.api.SCMSourceOwner;

public class BitbucketSCMNavigator extends SCMNavigator {

    private final String repoOwner;
    private String credentialsId;
    private String checkoutCredentialsId;
    private String pattern = ".*";
    private boolean autoRegisterHooks = false;
    private String bitbucketServerUrl;
    private int sshPort = -1;
    /**
     * Ant match expression that indicates what branches to include in the retrieve process.
     */
    private String includes = "*";

    /**
     * Ant match expression that indicates what branches to exclude in the retrieve process.
     */
    private String excludes = "";


    @DataBoundConstructor
    public BitbucketSCMNavigator(String repoOwner) {
        this.repoOwner = repoOwner;
        this.credentialsId = null; // highlighting the default is anonymous unless you configure explicitly
        this.checkoutCredentialsId = BitbucketSCMSource.DescriptorImpl.SAME;
    }

    @Deprecated // retained for binary compatibility
    public BitbucketSCMNavigator(String repoOwner, String credentialsId, String checkoutCredentialsId) {
        this.repoOwner = repoOwner;
        this.credentialsId = Util.fixEmpty(credentialsId);
        this.checkoutCredentialsId = checkoutCredentialsId;
    }

<<<<<<< HEAD
    private Object readResolve() throws ObjectStreamException {
        if (includes == null) {
            includes = "*";
        }
        if (excludes == null) {
            excludes = "";
        }
        return this;
    }

=======
    @DataBoundSetter
>>>>>>> d6070a8e
    public void setCredentialsId(String credentialsId) {
        this.credentialsId = Util.fixEmpty(credentialsId);
    }

    @DataBoundSetter
    public void setCheckoutCredentialsId(String checkoutCredentialsId) {
        this.checkoutCredentialsId = checkoutCredentialsId;
    }

    @DataBoundSetter
    public void setPattern(String pattern) {
        Pattern.compile(pattern);
        this.pattern = pattern;
    }

    @DataBoundSetter
    public void setAutoRegisterHooks(boolean autoRegisterHooks) {
        this.autoRegisterHooks = autoRegisterHooks;
    }

    public String getRepoOwner() {
        return repoOwner;
    }

    @CheckForNull
    public String getCredentialsId() {
        return credentialsId;
    }

    @CheckForNull
    public String getCheckoutCredentialsId() {
        return checkoutCredentialsId;
    }

    public String getPattern() {
        return pattern;
    }

    public boolean isAutoRegisterHooks() {
        return autoRegisterHooks;
    }

    public int getSshPort() {
        return sshPort;
    }

    @DataBoundSetter
    public void setSshPort(int sshPort) {
        this.sshPort = sshPort;
    }

    @DataBoundSetter
    public void setBitbucketServerUrl(String url) {
        if (StringUtils.equals(this.bitbucketServerUrl, url)) {
            return;
        }
        this.bitbucketServerUrl = Util.fixEmpty(url);
        if (this.bitbucketServerUrl != null) {
            // Remove a possible trailing slash
            this.bitbucketServerUrl = this.bitbucketServerUrl.replaceAll("/$", "");
        }
        resetId();
    }

    @CheckForNull
    public String getBitbucketServerUrl() {
        return bitbucketServerUrl;
    }

    public String getIncludes() {
        return includes;
    }

    @DataBoundSetter
    public void setIncludes(String includes) {
        this.includes = includes;
    }

    public String getExcludes() {
        return excludes;
    }

    @DataBoundSetter
    public void setExcludes(String excludes) {
        this.excludes = excludes;
    }

    @NonNull
    @Override
    protected String id() {
        return bitbucketUrl() + "::" + repoOwner;
    }

    @Override
    public void visitSources(SCMSourceObserver observer) throws IOException, InterruptedException {
        TaskListener listener = observer.getListener();

        if (StringUtils.isBlank(repoOwner)) {
            listener.getLogger().format("Must specify a repository owner%n");
            return;
        }
        StandardUsernamePasswordCredentials credentials = BitbucketCredentials.lookupCredentials(
                bitbucketServerUrl,
                observer.getContext(),
                credentialsId,
                StandardUsernamePasswordCredentials.class
        );

        if (credentials == null) {
            listener.getLogger().format("Connecting to %s with no credentials, anonymous access%n", bitbucketUrl());
        } else {
            listener.getLogger().format("Connecting to %s using %s%n", bitbucketUrl(), CredentialsNameProvider.name(credentials));
        }
        List<? extends BitbucketRepository> repositories;
        BitbucketApi bitbucket = BitbucketApiFactory.newInstance(bitbucketServerUrl, credentials, repoOwner, null);
        BitbucketTeam team = bitbucket.getTeam();
        if (team != null) {
            // Navigate repositories of the team
            listener.getLogger().format("Looking up repositories of team %s%n", repoOwner);
            repositories = bitbucket.getRepositories();
        } else {
            // Navigate the repositories of the repoOwner as a user
            listener.getLogger().format("Looking up repositories of user %s%n", repoOwner);
            repositories = bitbucket.getRepositories(UserRoleInRepository.OWNER);
        }
        for (BitbucketRepository repo : repositories) {
            checkInterrupt();
            add(listener, observer, repo);
        }
    }

    private void add(TaskListener listener, SCMSourceObserver observer, BitbucketRepository repo)
            throws InterruptedException, IOException {
        String name = repo.getRepositoryName();
        if (!Pattern.compile(pattern).matcher(name).matches()) {
            listener.getLogger().format("Ignoring %s%n", name);
            return;
        }
        listener.getLogger().format("Proposing %s%n", name);
        checkInterrupt();
        SCMSourceObserver.ProjectObserver projectObserver = observer.observe(name);
        BitbucketSCMSource scmSource = new BitbucketSCMSource(
                getId() + "::" + name,
                repoOwner,
                name
        );
        scmSource.setCredentialsId(credentialsId);
        scmSource.setCheckoutCredentialsId(checkoutCredentialsId);
        scmSource.setAutoRegisterHook(isAutoRegisterHooks());
        scmSource.setBitbucketServerUrl(bitbucketServerUrl);
        scmSource.setSshPort(sshPort);
        scmSource.setIncludes(includes);
        scmSource.setExcludes(excludes);
        projectObserver.addSource(scmSource);
        projectObserver.complete();
    }

    private String bitbucketUrl() {
        return StringUtils.defaultIfBlank(bitbucketServerUrl, "https://bitbucket.org");
    }

    @NonNull
    @Override
    public List<Action> retrieveActions(@NonNull SCMNavigatorOwner owner,
                                        @CheckForNull SCMNavigatorEvent event,
                                        @NonNull TaskListener listener)
            throws IOException, InterruptedException {
        // TODO when we have support for trusted events, use the details from event if event was from trusted source
        listener.getLogger().printf("Looking up team details of %s...%n", getRepoOwner());
        List<Action> result = new ArrayList<>();
        StandardUsernamePasswordCredentials credentials = BitbucketCredentials.lookupCredentials(
                bitbucketServerUrl,
                owner,
                credentialsId,
                StandardUsernamePasswordCredentials.class
        );

        String serverUrl = StringUtils.removeEnd(bitbucketUrl(), "/");
        if (credentials == null) {
            listener.getLogger().format("Connecting to %s with no credentials, anonymous access%n",
                    serverUrl);
        } else {
            listener.getLogger().format("Connecting to %s using %s%n",
                    serverUrl,
                    CredentialsNameProvider.name(credentials));
        }
        BitbucketApi bitbucket = BitbucketApiFactory.newInstance(bitbucketServerUrl, credentials, repoOwner, null);
        BitbucketTeam team = bitbucket.getTeam();
        if (team != null) {
            String teamUrl =
                    StringUtils.defaultIfBlank(getLink(team.getLinks(), "html"), serverUrl + "/" + team.getName());
            String teamDisplayName = StringUtils.defaultIfBlank(team.getDisplayName(), team.getName());
            result.add(new ObjectMetadataAction(
                    teamDisplayName,
                    null,
                    teamUrl
            ));
            result.add(new BitbucketTeamMetadataAction(getLink(team.getLinks(), "avatar")));
            result.add(new BitbucketLink("icon-bitbucket-logo", teamUrl));
            listener.getLogger().printf("Team: %s%n", HyperlinkNote.encodeTo(teamUrl, teamDisplayName));
        } else {
            String teamUrl = serverUrl + "/" + repoOwner;
            result.add(new ObjectMetadataAction(
                    repoOwner,
                    null,
                    teamUrl
            ));
            result.add(new BitbucketLink("icon-bitbucket-logo", teamUrl));
            listener.getLogger().println("Could not resolve team details");
        }
        return result;
    }

    private static String getLink(Map<String, BitbucketHref> links, String name) {
        if (links == null) {
            return null;
        }
        BitbucketHref href = links.get(name);
        return href == null ? null : href.getHref();
    }

    @Symbol("bitbucket")
    @Extension
    public static class DescriptorImpl extends SCMNavigatorDescriptor {

        public static final String ANONYMOUS = BitbucketSCMSource.DescriptorImpl.ANONYMOUS;
        public static final String SAME = BitbucketSCMSource.DescriptorImpl.SAME;

        @Override
        public String getDisplayName() {
            return Messages.BitbucketSCMNavigator_DisplayName();
        }

        @Override
        public String getDescription() {
            return Messages.BitbucketSCMNavigator_Description();
        }

        @Override
        public String getIconFilePathPattern() {
            return "plugin/cloudbees-bitbucket-branch-source/images/:size/bitbucket-scmnavigator.png";
        }

        @Override
        public String getIconClassName() {
            return "icon-bitbucket-scmnavigator";
        }

        @Override
        public SCMNavigator newInstance(String name) {
            return new BitbucketSCMNavigator(name, "", BitbucketSCMSource.DescriptorImpl.SAME);
        }

        public FormValidation doCheckCredentialsId(@QueryParameter String value) {
            if (!value.isEmpty()) {
                return FormValidation.ok();
            } else {
                return FormValidation.warning("Credentials are required for build notifications");
            }
        }

        public FormValidation doCheckBitbucketServerUrl(@QueryParameter String bitbucketServerUrl) {
            return BitbucketSCMSource.DescriptorImpl.doCheckBitbucketServerUrl(bitbucketServerUrl);
        }

        public ListBoxModel doFillCredentialsIdItems(@AncestorInPath SCMSourceOwner context, @QueryParameter String bitbucketServerUrl) {
            StandardListBoxModel result = new StandardListBoxModel();
            result.withEmptySelection();
            return BitbucketCredentials.fillCredentials(bitbucketServerUrl, context, result);
        }

        public ListBoxModel doFillCheckoutCredentialsIdItems(@AncestorInPath SCMSourceOwner context, @QueryParameter String bitbucketServerUrl) {
            StandardListBoxModel result = new StandardListBoxModel();
            result.add("- same as scan credentials -", BitbucketSCMSource.DescriptorImpl.SAME);
            result.add("- anonymous -", BitbucketSCMSource.DescriptorImpl.ANONYMOUS);
            return BitbucketCredentials.fillCheckoutCredentials(bitbucketServerUrl, context, result);
        }

        @NonNull
        @Override
        protected SCMSourceCategory[] createCategories() {
            return new SCMSourceCategory[]{
                    new UncategorizedSCMSourceCategory(Messages._BitbucketSCMNavigator_UncategorizedSCMSourceCategory_DisplayName())
            };
        }

        static {
            IconSet.icons.addIcon(
                    new Icon("icon-bitbucket-scm-navigator icon-sm",
                            "plugin/cloudbees-bitbucket-branch-source/images/16x16/bitbucket-scmnavigator.png",
                            Icon.ICON_SMALL_STYLE));
            IconSet.icons.addIcon(
                    new Icon("icon-bitbucket-scm-navigator icon-md",
                            "plugin/cloudbees-bitbucket-branch-source/images/24x24/bitbucket-scmnavigator.png",
                            Icon.ICON_MEDIUM_STYLE));
            IconSet.icons.addIcon(
                    new Icon("icon-bitbucket-scm-navigator icon-lg",
                            "plugin/cloudbees-bitbucket-branch-source/images/32x32/bitbucket-scmnavigator.png",
                            Icon.ICON_LARGE_STYLE));
            IconSet.icons.addIcon(
                    new Icon("icon-bitbucket-scm-navigator icon-xlg",
                            "plugin/cloudbees-bitbucket-branch-source/images/48x48/bitbucket-scmnavigator.png",
                            Icon.ICON_XLARGE_STYLE));

            IconSet.icons.addIcon(
                    new Icon("icon-bitbucket-logo icon-sm",
                            "plugin/cloudbees-bitbucket-branch-source/images/16x16/bitbucket-logo.png",
                            Icon.ICON_SMALL_STYLE));
            IconSet.icons.addIcon(
                    new Icon("icon-bitbucket-logo icon-md",
                            "plugin/cloudbees-bitbucket-branch-source/images/24x24/bitbucket-logo.png",
                            Icon.ICON_MEDIUM_STYLE));
            IconSet.icons.addIcon(
                    new Icon("icon-bitbucket-logo icon-lg",
                            "plugin/cloudbees-bitbucket-branch-source/images/32x32/bitbucket-logo.png",
                            Icon.ICON_LARGE_STYLE));
            IconSet.icons.addIcon(
                    new Icon("icon-bitbucket-logo icon-xlg",
                            "plugin/cloudbees-bitbucket-branch-source/images/48x48/bitbucket-logo.png",
                            Icon.ICON_XLARGE_STYLE));

            IconSet.icons.addIcon(
                    new Icon("icon-bitbucket-repo icon-sm",
                            "plugin/cloudbees-bitbucket-branch-source/images/16x16/bitbucket-repository.png",
                            Icon.ICON_SMALL_STYLE));
            IconSet.icons.addIcon(
                    new Icon("icon-bitbucket-repo icon-md",
                            "plugin/cloudbees-bitbucket-branch-source/images/24x24/bitbucket-repository.png",
                            Icon.ICON_MEDIUM_STYLE));
            IconSet.icons.addIcon(
                    new Icon("icon-bitbucket-repo icon-lg",
                            "plugin/cloudbees-bitbucket-branch-source/images/32x32/bitbucket-repository.png",
                            Icon.ICON_LARGE_STYLE));
            IconSet.icons.addIcon(
                    new Icon("icon-bitbucket-repo icon-xlg",
                            "plugin/cloudbees-bitbucket-branch-source/images/48x48/bitbucket-repository.png",
                            Icon.ICON_XLARGE_STYLE));

            IconSet.icons.addIcon(
                    new Icon("icon-bitbucket-repo-git icon-sm",
                            "plugin/cloudbees-bitbucket-branch-source/images/16x16/bitbucket-repository-git.png",
                            Icon.ICON_SMALL_STYLE));
            IconSet.icons.addIcon(
                    new Icon("icon-bitbucket-repo-git icon-md",
                            "plugin/cloudbees-bitbucket-branch-source/images/24x24/bitbucket-repository-git.png",
                            Icon.ICON_MEDIUM_STYLE));
            IconSet.icons.addIcon(
                    new Icon("icon-bitbucket-repo-git icon-lg",
                            "plugin/cloudbees-bitbucket-branch-source/images/32x32/bitbucket-repository-git.png",
                            Icon.ICON_LARGE_STYLE));
            IconSet.icons.addIcon(
                    new Icon("icon-bitbucket-repo-git icon-xlg",
                            "plugin/cloudbees-bitbucket-branch-source/images/48x48/bitbucket-repository-git.png",
                            Icon.ICON_XLARGE_STYLE));

            IconSet.icons.addIcon(
                    new Icon("icon-bitbucket-repo-hg icon-sm",
                            "plugin/cloudbees-bitbucket-branch-source/images/16x16/bitbucket-repository-hg.png",
                            Icon.ICON_SMALL_STYLE));
            IconSet.icons.addIcon(
                    new Icon("icon-bitbucket-repo-hg icon-md",
                            "plugin/cloudbees-bitbucket-branch-source/images/24x24/bitbucket-repository-hg.png",
                            Icon.ICON_MEDIUM_STYLE));
            IconSet.icons.addIcon(
                    new Icon("icon-bitbucket-repo-hg icon-lg",
                            "plugin/cloudbees-bitbucket-branch-source/images/32x32/bitbucket-repository-hg.png",
                            Icon.ICON_LARGE_STYLE));
            IconSet.icons.addIcon(
                    new Icon("icon-bitbucket-repo-hg icon-xlg",
                            "plugin/cloudbees-bitbucket-branch-source/images/48x48/bitbucket-repository-hg.png",
                            Icon.ICON_XLARGE_STYLE));

            IconSet.icons.addIcon(
                    new Icon("icon-bitbucket-branch icon-sm",
                            "plugin/cloudbees-bitbucket-branch-source/images/16x16/bitbucket-branch.png",
                            Icon.ICON_SMALL_STYLE));
            IconSet.icons.addIcon(
                    new Icon("icon-bitbucket-branch icon-md",
                            "plugin/cloudbees-bitbucket-branch-source/images/24x24/bitbucket-branch.png",
                            Icon.ICON_MEDIUM_STYLE));
            IconSet.icons.addIcon(
                    new Icon("icon-bitbucket-branch icon-lg",
                            "plugin/cloudbees-bitbucket-branch-source/images/32x32/bitbucket-branch.png",
                            Icon.ICON_LARGE_STYLE));
            IconSet.icons.addIcon(
                    new Icon("icon-bitbucket-branch icon-xlg",
                            "plugin/cloudbees-bitbucket-branch-sourcee/images/48x48/bitbucket-branch.png",
                            Icon.ICON_XLARGE_STYLE));
        }
    }
}<|MERGE_RESOLUTION|>--- conflicted
+++ resolved
@@ -103,7 +103,6 @@
         this.checkoutCredentialsId = checkoutCredentialsId;
     }
 
-<<<<<<< HEAD
     private Object readResolve() throws ObjectStreamException {
         if (includes == null) {
             includes = "*";
@@ -114,9 +113,7 @@
         return this;
     }
 
-=======
-    @DataBoundSetter
->>>>>>> d6070a8e
+    @DataBoundSetter
     public void setCredentialsId(String credentialsId) {
         this.credentialsId = Util.fixEmpty(credentialsId);
     }
